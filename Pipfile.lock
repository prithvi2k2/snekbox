--- conflicted
+++ resolved
@@ -1,11 +1,7 @@
 {
     "_meta": {
         "hash": {
-<<<<<<< HEAD
-            "sha256": "7b1debb4f15f17babadb882a0adc77f19a2e674100cf08d2675e2e5e8a9c8de3"
-=======
             "sha256": "5560465709134fb6096835f67c91567819bc6239a2f0182b2fca70ec3d0fb3f5"
->>>>>>> 5bdf06c2
         },
         "pipfile-spec": 6,
         "requires": {
@@ -22,17 +18,10 @@
     "default": {
         "certifi": {
             "hashes": [
-<<<<<<< HEAD
-                "sha256:47f9c83ef4c0c621eaef743f133f09fa8a74a9b75f037e8624f83bd1b6626cb7",
-                "sha256:993f830721089fef441cdfeb4b2c8c9df86f0c63239f06bd025a76a7daddb033"
-            ],
-            "version": "==2018.11.29"
-=======
                 "sha256:59b7658e26ca9c7339e00f8f4636cdfe59d34fa37b9b04f6f9e9926b3cece1a5",
                 "sha256:b26104d6835d1f5e49452a26eb2ff87fe7090b89dfcaee5ea2212697e1e1d7ae"
             ],
             "version": "==2019.3.9"
->>>>>>> 5bdf06c2
         },
         "chardet": {
             "hashes": [
@@ -41,8 +30,6 @@
             ],
             "version": "==3.0.4"
         },
-<<<<<<< HEAD
-=======
         "docker": {
             "hashes": [
                 "sha256:0076504c42b6a671c8e7c252913f59852669f5f882522f4d320ec7613b853553",
@@ -131,7 +118,6 @@
             ],
             "version": "==1.5.0"
         },
->>>>>>> 5bdf06c2
         "click": {
             "hashes": [
                 "sha256:2335065e6395b9e67ca716de5f7526736bfa6ceead690adf616d925bdc622b13",
@@ -139,15 +125,8 @@
             ],
             "version": "==7.0"
         },
-        "docker": {
-            "hashes": [
-<<<<<<< HEAD
-                "sha256:2840ffb9dc3ef6d00876bde476690278ab13fa1f8ba9127ef855ac33d00c3152",
-                "sha256:5831256da3477723362bc71a8df07b8cd8493e4a4a60cebd45580483edbe48ae"
-            ],
-            "index": "pypi",
-            "version": "==3.7.0"
-=======
+        "coverage": {
+            "hashes": [
                 "sha256:3684fabf6b87a369017756b551cef29e505cb155ddb892a7a29277b978da88b9",
                 "sha256:39e088da9b284f1bd17c750ac672103779f7954ce6125fd4382134ac8d152d74",
                 "sha256:3c205bc11cc4fcc57b761c2da73b9b72a59f8d5ca89979afb0c1c6f9e53c7390",
@@ -188,16 +167,9 @@
                 "sha256:c70dd71abe5a8c85e55e12c19bd91ccfeec11a6e99044204511f9ed547d48451"
             ],
             "version": "==0.3"
->>>>>>> 5bdf06c2
-        },
-        "docker-pycreds": {
-            "hashes": [
-<<<<<<< HEAD
-                "sha256:6ce3270bcaf404cc4c3e27e4b6c70d3521deae82fb508767870fdbf772d584d4",
-                "sha256:7266112468627868005106ec19cd0d722702d2b7d5912a28e19b826c3d37af49"
-            ],
-            "version": "==0.4.0"
-=======
+        },
+        "flake8": {
+            "hashes": [
                 "sha256:859996073f341f2670741b51ec1e67a01da142831aa1fdc6242dbf88dffbe661",
                 "sha256:a796a115208f5c03b18f332f7c11729812c8c3ded6c46319c59b53efd3819da8"
             ],
@@ -257,7 +229,6 @@
             ],
             "index": "pypi",
             "version": "==0.7"
->>>>>>> 5bdf06c2
         },
         "flask": {
             "hashes": [
@@ -267,34 +238,48 @@
             "index": "pypi",
             "version": "==1.0.2"
         },
+        "flask-sockets": {
+            "hashes": [
+                "sha256:072927da8edca0e81e024f5787e643c87d80b351b714de95d723becb30e0643b",
+                "sha256:350a76d55f5889f64afd2ca9b32f262680b7960965f0830365576307d30cfe1e"
+            ],
+            "index": "pypi",
+            "version": "==0.2.1"
+        },
         "gevent": {
             "hashes": [
-                "sha256:0774babec518a24d9a7231d4e689931f31b332c4517a771e532002614e270a64",
-                "sha256:0e1e5b73a445fe82d40907322e1e0eec6a6745ca3cea19291c6f9f50117bb7ea",
-                "sha256:0ff2b70e8e338cf13bedf146b8c29d475e2a544b5d1fe14045aee827c073842c",
-                "sha256:107f4232db2172f7e8429ed7779c10f2ed16616d75ffbe77e0e0c3fcdeb51a51",
-                "sha256:14b4d06d19d39a440e72253f77067d27209c67e7611e352f79fe69e0f618f76e",
-                "sha256:1b7d3a285978b27b469c0ff5fb5a72bcd69f4306dbbf22d7997d83209a8ba917",
-                "sha256:1eb7fa3b9bd9174dfe9c3b59b7a09b768ecd496debfc4976a9530a3e15c990d1",
-                "sha256:2711e69788ddb34c059a30186e05c55a6b611cb9e34ac343e69cf3264d42fe1c",
-                "sha256:28a0c5417b464562ab9842dd1fb0cc1524e60494641d973206ec24d6ec5f6909",
-                "sha256:3249011d13d0c63bea72d91cec23a9cf18c25f91d1f115121e5c9113d753fa12",
-                "sha256:44089ed06a962a3a70e96353c981d628b2d4a2f2a75ea5d90f916a62d22af2e8",
-                "sha256:4bfa291e3c931ff3c99a349d8857605dca029de61d74c6bb82bd46373959c942",
-                "sha256:50024a1ee2cf04645535c5ebaeaa0a60c5ef32e262da981f4be0546b26791950",
-                "sha256:53b72385857e04e7faca13c613c07cab411480822ac658d97fd8a4ddbaf715c8",
-                "sha256:74b7528f901f39c39cdbb50cdf08f1a2351725d9aebaef212a29abfbb06895ee",
-                "sha256:7d0809e2991c9784eceeadef01c27ee6a33ca09ebba6154317a257353e3af922",
-                "sha256:896b2b80931d6b13b5d9feba3d4eebc67d5e6ec54f0cf3339d08487d55d93b0e",
-                "sha256:8d9ec51cc06580f8c21b41fd3f2b3465197ba5b23c00eb7d422b7ae0380510b0",
-                "sha256:9f7a1e96fec45f70ad364e46de32ccacab4d80de238bd3c2edd036867ccd48ad",
-                "sha256:ab4dc33ef0e26dc627559786a4fba0c2227f125db85d970abbf85b77506b3f51",
-                "sha256:d1e6d1f156e999edab069d79d890859806b555ce4e4da5b6418616322f0a3df1",
-                "sha256:d752bcf1b98174780e2317ada12013d612f05116456133a6acf3e17d43b71f05",
-                "sha256:e5bcc4270671936349249d26140c267397b7b4b1381f5ec8b13c53c5b53ab6e1"
-            ],
-            "index": "pypi",
-            "version": "==1.4.0"
+                "sha256:0901975628790e8a57fc92bb7062e5b856edea48c8de9caf36cfda14eae07329",
+                "sha256:1af93825db5753550fa8ff5ab2f2132e8733170b3f8d38347b34fa4a984cb624",
+                "sha256:2ff045a91509c35664c27a849c8cbf742a227f587b7cdbc88301e9c85dcaedff",
+                "sha256:35790f1a3c8e431ada3471b70bb2105050009ea4beb15cbe41b86bc716a7ffa9",
+                "sha256:4791c8ae9c57d6f153354736e1ccab1e2baf6c8d9ae5a77a9ac90f41e2966b2d",
+                "sha256:552719cec4721673b8c7d2f9de666e3f7591b9b182f801ecaef1c76e638052aa",
+                "sha256:59e9237af027f8db85e5d78a9da2e328ae96f01d67a0d62abcecad3db7876908",
+                "sha256:60109741377367eef8ded9283a1bf629621b73acaf3e1e8aac9d1a0f50fa0f05",
+                "sha256:70558dd45c7a1f8046ba45792e489dd0f409bd8a3b7a0635ca9d3055223b3dff",
+                "sha256:81cb24e0f7bd9888596364e8d8ed0d65c2547c84884c67bb46d956faeed67396",
+                "sha256:833bebdc36bfeeedefc200ca9aee9b8eddd80f56b63ca1e886e18b97b1240edd",
+                "sha256:8a710eddb3e9e5f22bdbd458b5f211b94f59409ecd6896f15b9fee2cba266a59",
+                "sha256:9b492bb1a043540abb6e54fdb5537531e24962ca49c09f3b47dc4f9c37f6297c",
+                "sha256:a16db4f56699ef07f0249b953ff949aae641e50b2bdc4710f11c0d8d9089b296",
+                "sha256:a66cf99f08da65c501826a19e30f5a6e7ba942fdd79baba5ce2d51eebaa13444",
+                "sha256:b67a10799923f9fed546ca5f8b93a2819c71a60132d7a97b4a13fbdab66b278a",
+                "sha256:b7e0e6400c2f3ce78a9ae1cdd55b53166feedd003d60c033863881227129a4d3",
+                "sha256:c9dd6534c46ed782e2d7236767cd07115cb29ce8670c2fc0794f264de9024fe0",
+                "sha256:de13a8e378103af84a8bf6015ad1d2761d46f29b8393e8dd6d9bb7cb51bbb713",
+                "sha256:deafd70d04ab62428d4e291e8e2c0fb22f38690e6a9f23a67ee6c304087634da",
+                "sha256:df52e06a2754c2d905aad75a7dc06a732c804d9edbc87f06f47c8f483ba98bca"
+            ],
+            "index": "pypi",
+            "version": "==1.2.2"
+        },
+        "gevent-websocket": {
+            "hashes": [
+                "sha256:17b67d91282f8f4c973eba0551183fc84f56f1c90c8f6b6b30256f31f66f5242",
+                "sha256:7eaef32968290c9121f7c35b973e2cc302ffb076d018c9068d2f5ca8b2d85fb0"
+            ],
+            "index": "pypi",
+            "version": "==0.10.1"
         },
         "greenlet": {
             "hashes": [
@@ -318,7 +303,6 @@
                 "sha256:d634a7ea1fc3380ff96f9e44d8d22f38418c1c381d5fac680b272d7d90883720",
                 "sha256:d97b0661e1aead761f0ded3b769044bb00ed5d33e1ec865e891a8b128bf7c656"
             ],
-            "markers": "platform_python_implementation == 'CPython'",
             "version": "==0.4.15"
         },
         "gunicorn": {
@@ -329,14 +313,6 @@
             "index": "pypi",
             "version": "==19.9.0"
         },
-<<<<<<< HEAD
-        "idna": {
-            "hashes": [
-                "sha256:c357b3f628cf53ae2c4c05627ecc484553142ca23264e593d327bcde5e9c3407",
-                "sha256:ea8b7f6188e6fa117537c3df7da9fc686d485087abf6ac197f9c46432f7e4a3c"
-            ],
-            "version": "==2.8"
-=======
         "identify": {
             "hashes": [
                 "sha256:407cbb36e8b72b45cfa96a97ae13ccabca4c36557e03616958bd895dfcd3f77d",
@@ -358,7 +334,6 @@
             ],
             "markers": "python_version < '3.7'",
             "version": "==1.0.2"
->>>>>>> 5bdf06c2
         },
         "itsdangerous": {
             "hashes": [
@@ -407,101 +382,6 @@
             ],
             "version": "==1.1.1"
         },
-        "requests": {
-            "hashes": [
-                "sha256:502a824f31acdacb3a35b6690b5fbf0bc41d63a24a45c4004352b0242707598e",
-                "sha256:7bf2a778576d825600030a110f3c0e3e8edc51dfaafe1c146e39a2027784957b"
-            ],
-            "version": "==2.21.0"
-        },
-        "six": {
-            "hashes": [
-                "sha256:3350809f0555b11f552448330d0b52d5f24c91a322ea4a15ef22629740f3761c",
-                "sha256:d16a0141ec1a18405cd4ce8b4613101da75da0e9a7aec5bdd4fa804d0e0eba73"
-            ],
-            "version": "==1.12.0"
-        },
-        "urllib3": {
-            "hashes": [
-                "sha256:61bf29cada3fc2fbefad4fdf059ea4bd1b4a86d2b6d15e1c7c0b582b9752fe39",
-                "sha256:de9529817c93f27c8ccbfead6985011db27bd0ddfcdb2d86f3f663385c6a9c22"
-            ],
-            "version": "==1.24.1"
-        },
-        "websocket-client": {
-            "hashes": [
-                "sha256:8c8bf2d4f800c3ed952df206b18c28f7070d9e3dcbd6ca6291127574f57ee786",
-                "sha256:e51562c91ddb8148e791f0155fdb01325d99bb52c4cdbb291aee7a3563fd0849"
-            ],
-            "version": "==0.54.0"
-        },
-        "werkzeug": {
-            "hashes": [
-                "sha256:c3fd7a7d41976d9f44db327260e263132466836cef6f91512889ed60ad26557c",
-                "sha256:d5da73735293558eb1651ee2fddc4d0dedcfa06538b8813a2e20011583c9e49b"
-            ],
-            "version": "==0.14.1"
-        }
-    },
-    "develop": {
-        "atomicwrites": {
-            "hashes": [
-                "sha256:0312ad34fcad8fac3704d441f7b317e50af620823353ec657a53e981f92920c0",
-                "sha256:ec9ae8adaae229e4f8446952d204a3e4b5fdd2d099f9be3aaf556120135fb3ee"
-            ],
-            "version": "==1.2.1"
-        },
-        "attrs": {
-            "hashes": [
-                "sha256:10cbf6e27dbce8c30807caf056c8eb50917e0eaafe86347671b57254006c3e69",
-                "sha256:ca4be454458f9dec299268d472aaa5a11f67a4ff70093396e1ceae9c76cf4bbb"
-            ],
-            "version": "==18.2.0"
-        },
-        "coverage": {
-            "hashes": [
-                "sha256:09e47c529ff77bf042ecfe858fb55c3e3eb97aac2c87f0349ab5a7efd6b3939f",
-                "sha256:0a1f9b0eb3aa15c990c328535655847b3420231af299386cfe5efc98f9c250fe",
-                "sha256:0cc941b37b8c2ececfed341444a456912e740ecf515d560de58b9a76562d966d",
-                "sha256:10e8af18d1315de936d67775d3a814cc81d0747a1a0312d84e27ae5610e313b0",
-                "sha256:1b4276550b86caa60606bd3572b52769860a81a70754a54acc8ba789ce74d607",
-                "sha256:1e8a2627c48266c7b813975335cfdea58c706fe36f607c97d9392e61502dc79d",
-                "sha256:2b224052bfd801beb7478b03e8a66f3f25ea56ea488922e98903914ac9ac930b",
-                "sha256:447c450a093766744ab53bf1e7063ec82866f27bcb4f4c907da25ad293bba7e3",
-                "sha256:46101fc20c6f6568561cdd15a54018bb42980954b79aa46da8ae6f008066a30e",
-                "sha256:4710dc676bb4b779c4361b54eb308bc84d64a2fa3d78e5f7228921eccce5d815",
-                "sha256:510986f9a280cd05189b42eee2b69fecdf5bf9651d4cd315ea21d24a964a3c36",
-                "sha256:5535dda5739257effef56e49a1c51c71f1d37a6e5607bb25a5eee507c59580d1",
-                "sha256:5a7524042014642b39b1fcae85fb37556c200e64ec90824ae9ecf7b667ccfc14",
-                "sha256:5f55028169ef85e1fa8e4b8b1b91c0b3b0fa3297c4fb22990d46ff01d22c2d6c",
-                "sha256:6694d5573e7790a0e8d3d177d7a416ca5f5c150742ee703f3c18df76260de794",
-                "sha256:6831e1ac20ac52634da606b658b0b2712d26984999c9d93f0c6e59fe62ca741b",
-                "sha256:77f0d9fa5e10d03aa4528436e33423bfa3718b86c646615f04616294c935f840",
-                "sha256:828ad813c7cdc2e71dcf141912c685bfe4b548c0e6d9540db6418b807c345ddd",
-                "sha256:85a06c61598b14b015d4df233d249cd5abfa61084ef5b9f64a48e997fd829a82",
-                "sha256:8cb4febad0f0b26c6f62e1628f2053954ad2c555d67660f28dfb1b0496711952",
-                "sha256:a5c58664b23b248b16b96253880b2868fb34358911400a7ba39d7f6399935389",
-                "sha256:aaa0f296e503cda4bc07566f592cd7a28779d433f3a23c48082af425d6d5a78f",
-                "sha256:ab235d9fe64833f12d1334d29b558aacedfbca2356dfb9691f2d0d38a8a7bfb4",
-                "sha256:b3b0c8f660fae65eac74fbf003f3103769b90012ae7a460863010539bb7a80da",
-                "sha256:bab8e6d510d2ea0f1d14f12642e3f35cefa47a9b2e4c7cea1852b52bc9c49647",
-                "sha256:c45297bbdbc8bb79b02cf41417d63352b70bcb76f1bbb1ee7d47b3e89e42f95d",
-                "sha256:d19bca47c8a01b92640c614a9147b081a1974f69168ecd494687c827109e8f42",
-                "sha256:d64b4340a0c488a9e79b66ec9f9d77d02b99b772c8b8afd46c1294c1d39ca478",
-                "sha256:da969da069a82bbb5300b59161d8d7c8d423bc4ccd3b410a9b4d8932aeefc14b",
-                "sha256:ed02c7539705696ecb7dc9d476d861f3904a8d2b7e894bd418994920935d36bb",
-                "sha256:ee5b8abc35b549012e03a7b1e86c09491457dba6c94112a2482b18589cc2bdb9"
-            ],
-            "version": "==4.5.2"
-        },
-        "flake8": {
-            "hashes": [
-                "sha256:6a35f5b8761f45c5513e3405f110a86bea57982c3b75b766ce7b65217abe1670",
-                "sha256:c01f8a3963b3571a8e6bd7a4063359aff90749e160778e03817cd9b71c9e07d2"
-            ],
-            "index": "pypi",
-            "version": "==3.6.0"
-        },
         "mccabe": {
             "hashes": [
                 "sha256:ab8a6258860da4b6677da4bd2fe5dc2c659cff31b3ee4f7f5d64e79735b80d42",
@@ -511,20 +391,6 @@
         },
         "more-itertools": {
             "hashes": [
-<<<<<<< HEAD
-                "sha256:38a936c0a6d98a38bcc2d03fdaaedaba9f412879461dd2ceff8d37564d6522e4",
-                "sha256:c0a5785b1109a6bd7fac76d6837fd1feca158e54e521ccd2ae8bfe393cc9d4fc",
-                "sha256:fe7a7cae1ccb57d33952113ff4fa1bc5f879963600ed74918f1236e212ee50b9"
-            ],
-            "version": "==5.0.0"
-        },
-        "pluggy": {
-            "hashes": [
-                "sha256:8ddc32f03971bfdf900a81961a48ccf2fb677cf7715108f85295c67405798616",
-                "sha256:980710797ff6a041e9a73a5787804f848996ecaa6f8a1b1e08224a5894f2074a"
-            ],
-            "version": "==0.8.1"
-=======
                 "sha256:0125e8f60e9e031347105eb1682cef932f5e97d7b9a1a28d9bf00c22a5daef40",
                 "sha256:590044e3942351a1bdb1de960b739ff4ce277960f2425ad4509446dbace8d9d1"
             ],
@@ -551,7 +417,6 @@
             ],
             "index": "pypi",
             "version": "==1.14.4"
->>>>>>> 5bdf06c2
         },
         "py": {
             "hashes": [
@@ -584,19 +449,11 @@
         },
         "pytest": {
             "hashes": [
-<<<<<<< HEAD
-                "sha256:41568ea7ecb4a68d7f63837cf65b92ce8d0105e43196ff2b26622995bb3dc4b2",
-                "sha256:c3c573a29d7c9547fb90217ece8a8843aa0c1328a797e200290dc3d0b4b823be"
-            ],
-            "index": "pypi",
-            "version": "==4.1.1"
-=======
                 "sha256:592eaa2c33fae68c7d75aacf042efc9f77b27c08a6224a4f59beab8d9a420523",
                 "sha256:ad3ad5c450284819ecde191a654c09b0ec72257a2c711b9633d677c71c9850c4"
             ],
             "index": "pypi",
             "version": "==4.3.1"
->>>>>>> 5bdf06c2
         },
         "pytest-cov": {
             "hashes": [
@@ -612,8 +469,6 @@
             ],
             "index": "pypi",
             "version": "==0.4.0"
-<<<<<<< HEAD
-=======
         },
         "pyyaml": {
             "hashes": [
@@ -630,16 +485,11 @@
                 "sha256:e23d0cc5299223dcc37885dae624f382297717e459ea24053709675a976a3e19"
             ],
             "version": "==5.1"
->>>>>>> 5bdf06c2
         },
         "six": {
             "hashes": [
                 "sha256:3350809f0555b11f552448330d0b52d5f24c91a322ea4a15ef22629740f3761c",
                 "sha256:d16a0141ec1a18405cd4ce8b4613101da75da0e9a7aec5bdd4fa804d0e0eba73"
-<<<<<<< HEAD
-            ],
-            "version": "==1.12.0"
-=======
             ],
             "version": "==1.12.0"
         },
@@ -677,7 +527,6 @@
                 "sha256:682b3e1c62b7026afe24eadf6be579fb45fec54c07ea218bded8092af07a68c4"
             ],
             "version": "==0.3.3"
->>>>>>> 5bdf06c2
         }
     }
 }